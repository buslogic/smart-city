--- conflicted
+++ resolved
@@ -19,7 +19,6 @@
   Tooltip,
   Switch,
   Progress,
-  Radio,
 } from 'antd';
 import {
   FilePdfOutlined,
@@ -32,6 +31,8 @@
   InfoCircleOutlined,
   DashboardOutlined,
   TableOutlined,
+  DatabaseOutlined,
+  ThunderboltOutlined,
 } from '@ant-design/icons';
 import dayjs from 'dayjs';
 import type { Dayjs } from 'dayjs';
@@ -307,11 +308,7 @@
   const [savingConfig, setSavingConfig] = useState(false);
   const reportRef = useRef<HTMLDivElement>(null);
   const [isExecutiveView, setIsExecutiveView] = useState(false); // Toggle između detaljnog i izvršnog prikaza
-<<<<<<< HEAD
-=======
   const [calculationMethod, setCalculationMethod] = useState<'views' | 'direct'>('views'); // Metoda računanja kilometraže
-  const [aggregateType, setAggregateType] = useState<'no_postgis' | 'postgis'>('no_postgis'); // Tip agregata (samo za VIEW mode)
->>>>>>> 99142ef6
 
   // Fetch all vehicles
   const { data: vehiclesResponse, isLoading: vehiclesLoading } = useQuery({
@@ -371,13 +368,9 @@
         const chunkStats = await drivingBehaviorService.getBatchStatistics(
           chunk,
           startDate,
-<<<<<<< HEAD
-          endDate
-=======
           endDate,
           calculationMethod === 'direct', // Koristi direktno računanje ako je odabrano
-          calculationMethod === 'views' ? aggregateType : undefined // Agregat type samo za VIEW mode
->>>>>>> 99142ef6
+          'no_postgis' // Uvek koristimo NO-PostGIS aggregate (PostGIS je uklonjen)
         );
 
         allStats.push(...chunkStats);
@@ -873,69 +866,34 @@
           </Col>
         </Row>
 
-<<<<<<< HEAD
-=======
         {/* Metoda računanja kilometraže */}
         <Row gutter={16} align="middle" className="mt-4">
           <Col span={24}>
-            <div className="flex flex-col space-y-3 p-4 bg-blue-50 rounded-lg border border-blue-200">
-              {/* Glavni odabir: VIEW ili Direct */}
-              <div className="flex items-center justify-between">
-                <div className="flex items-center space-x-4">
-                  <InfoCircleOutlined className="text-blue-600 text-xl" />
-                  <div>
-                    <label className="text-sm font-semibold text-blue-900">
-                      Metoda računanja kilometraže:
-                    </label>
+            <div className="flex items-center justify-between p-4 bg-blue-50 rounded-lg border border-blue-200">
+              <div className="flex items-center space-x-4">
+                <InfoCircleOutlined className="text-blue-600 text-xl" />
+                <div>
+                  <label className="text-sm font-semibold text-blue-900">
+                    Metoda računanja kilometraže:
+                  </label>
+                  <div className="text-xs text-blue-700 mt-1">
+                    {calculationMethod === 'views'
+                      ? '✅ VIEW agregati БEZ PostGIS (Haversine formula) - brže, preporučeno'
+                      : '⚠️ Direktno iz GPS podataka (PostGIS ST_Distance) - sporije, backup opcija'}
                   </div>
                 </div>
-                <Switch
-                  checked={calculationMethod === 'direct'}
-                  onChange={(checked) => setCalculationMethod(checked ? 'direct' : 'views')}
-                  checkedChildren={<><DatabaseOutlined /> Direktno</>}
-                  unCheckedChildren={<><ThunderboltOutlined /> VIEW-ovi</>}
-                  size="default"
-                />
               </div>
-
-              {/* Pododabir agregata (samo ako je VIEW) */}
-              {calculationMethod === 'views' && (
-                <div className="flex items-center space-x-4 ml-8 pl-4 border-l-2 border-blue-300">
-                  <label className="text-sm font-medium text-blue-800">
-                    Tip agregata:
-                  </label>
-                  <Radio.Group
-                    value={aggregateType}
-                    onChange={(e) => setAggregateType(e.target.value)}
-                    size="small"
-                  >
-                    <Radio.Button value="no_postgis">
-                      ⚡ БEZ PostGIS (brže, preporučeno)
-                    </Radio.Button>
-                    <Radio.Button value="postgis">
-                      🗺️ SA PostGIS (backup)
-                    </Radio.Button>
-                  </Radio.Group>
-                </div>
-              )}
-
-              {/* Opis trenutnog odabira */}
-              <div className="text-xs text-blue-700 ml-8">
-                {calculationMethod === 'views' ? (
-                  aggregateType === 'no_postgis' ? (
-                    '✅ VIEW agregati БEZ PostGIS (Haversine formula) - brže, paralelizovano'
-                  ) : (
-                    '✅ VIEW agregati SA PostGIS (ST_Distance) - backup opcija'
-                  )
-                ) : (
-                  '⚠️ Direktno iz GPS podataka (sa PostGIS ST_Distance) - najsporije, samo za debug'
-                )}
-              </div>
+              <Switch
+                checked={calculationMethod === 'direct'}
+                onChange={(checked) => setCalculationMethod(checked ? 'direct' : 'views')}
+                checkedChildren={<><DatabaseOutlined /> Direktno</>}
+                unCheckedChildren={<><ThunderboltOutlined /> VIEW-ovi</>}
+                size="default"
+              />
             </div>
           </Col>
         </Row>
 
->>>>>>> 99142ef6
         {/* Progress Bar */}
         {progressState && (
           <Row className="mt-4">
