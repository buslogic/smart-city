@import 'antd/dist/reset.css';

@tailwind base;
@tailwind components;
@tailwind utilities;

/* Reset styles */
* {
  margin: 0;
  padding: 0;
  box-sizing: border-box;
}

html, body {
  margin: 0;
  padding: 0;
  font-family: -apple-system, BlinkMacSystemFont, 'Segoe UI', 'Roboto', 'Oxygen',
    'Ubuntu', 'Cantarell', 'Fira Sans', 'Droid Sans', 'Helvetica Neue',
    sans-serif;
  -webkit-font-smoothing: antialiased;
  -moz-osx-font-smoothing: grayscale;
}

#root {
  min-height: 100vh;
}

/* Sidebar styles */
.min-h-screen {
  min-height: 100vh;
}

.bg-gray-100 { 
  background-color: rgb(243 244 246);
}

.bg-white { 
  background-color: white;
}

.shadow { 
  box-shadow: 0 1px 3px 0 rgb(0 0 0 / 0.1), 0 1px 2px -1px rgb(0 0 0 / 0.1);
}

.text-gray-600 { 
  color: rgb(75 85 99);
}

.text-gray-900 { 
  color: rgb(17 24 39);
}

.text-gray-500 {
  color: rgb(107 114 128);
}

.text-gray-400 {
  color: rgb(156 163 175);
}

.hover\:bg-gray-50:hover {
  background-color: rgb(249 250 251);
}

.hover\:bg-gray-100:hover {
  background-color: rgb(243 244 246);
}

.hover\:text-gray-900:hover {
  color: rgb(17 24 39);
}

.hover\:text-gray-700:hover {
  color: rgb(55 65 81);
}

.hover\:text-gray-500:hover {
  color: rgb(107 114 128);
}

.bg-gray-50 {
  background-color: rgb(249 250 251);
}

.border-gray-200 {
  border-color: rgb(229 231 235);
}

.text-blue-600 {
  color: rgb(37 99 235);
}

.border-blue-500 {
  border-color: rgb(59 130 246);
}

/* Spacing */
.px-4 { padding-left: 1rem; padding-right: 1rem; }
.py-2 { padding-top: 0.5rem; padding-bottom: 0.5rem; }
.py-5 { padding-top: 1.25rem; padding-bottom: 1.25rem; }
.py-6 { padding-top: 1.5rem; padding-bottom: 1.5rem; }
.py-8 { padding-top: 2rem; padding-bottom: 2rem; }
.px-2 { padding-left: 0.5rem; padding-right: 0.5rem; }
.px-6 { padding-left: 1.5rem; padding-right: 1.5rem; }
.px-8 { padding-left: 2rem; padding-right: 2rem; }
.pb-4 { padding-bottom: 1rem; }
.pt-5 { padding-top: 1.25rem; }
.mt-5 { margin-top: 1.25rem; }
.mt-6 { margin-top: 1.5rem; }
.ml-8 { margin-left: 2rem; }
.ml-10 { margin-left: 2.5rem; }
.mr-3 { margin-right: 0.75rem; }
.mr-4 { margin-right: 1rem; }
.mb-6 { margin-bottom: 1.5rem; }
.space-y-1 > * + * { margin-top: 0.25rem; }
.space-x-8 > * + * { margin-left: 2rem; }

/* Text */
.text-lg { font-size: 1.125rem; line-height: 1.75rem; }
.text-2xl { font-size: 1.5rem; line-height: 2rem; }
.text-sm { font-size: 0.875rem; line-height: 1.25rem; }
.font-semibold { font-weight: 600; }
.font-bold { font-weight: 700; }
.font-medium { font-weight: 500; }

/* Flexbox */
.flex { display: flex; }
.flex-1 { flex: 1 1 0%; }
.flex-col { flex-direction: column; }
.items-center { align-items: center; }
.justify-between { justify-content: space-between; }
.flex-shrink-0 { flex-shrink: 0; }

/* Borders */
.rounded-md { border-radius: 0.375rem; }
.rounded-lg { border-radius: 0.5rem; }
.border-b { border-bottom-width: 1px; }
.border-b-2 { border-bottom-width: 2px; }
.border-transparent { border-color: transparent; }

/* Layout */
.hidden { display: none; }
.block { display: block; }
.fixed { position: fixed; }
.relative { position: relative; }
.inset-0 { top: 0; right: 0; bottom: 0; left: 0; }
.inset-y-0 { top: 0; bottom: 0; }
.z-10 { z-index: 10; }
.z-40 { z-index: 40; }
.sticky { position: sticky; }
.top-0 { top: 0; }
.overflow-y-auto { overflow-y: auto; }
.min-h-0 { min-height: 0; }

/* Width/Height */
.w-full { width: 100%; }
.h-4 { height: 1rem; }
.w-4 { width: 1rem; }
.h-5 { height: 1.25rem; }
.w-5 { width: 1.25rem; }
.h-6 { height: 1.5rem; }
.w-6 { width: 1.5rem; }
.h-8 { height: 2rem; }
.w-8 { width: 2rem; }
.h-16 { height: 4rem; }
.w-64 { width: 16rem; }
.w-96 { width: 24rem; }
.max-w-xs { max-width: 20rem; }
.max-w-7xl { max-width: 80rem; }

/* Transforms */
.rotate-180 { transform: rotate(180deg); }
.transition-transform { transition-property: transform; }

/* Other */
.mx-auto { margin-left: auto; margin-right: auto; }
.ml-auto { margin-left: auto; }
.cursor-pointer { cursor: pointer; }
.bg-opacity-75 { background-color: rgb(75 85 99 / 0.75); }
.inline-flex { display: inline-flex; }
.justify-center { justify-content: center; }

/* Form elements */
input[type="text"], 
input[type="email"], 
input[type="password"],
textarea {
  display: block;
  width: 100%;
  padding: 0.5rem 0.75rem;
  border: 1px solid rgb(209 213 219);
  border-radius: 0.375rem;
  font-size: 0.875rem;
  line-height: 1.25rem;
}

input:focus,
textarea:focus {
  outline: 2px solid transparent;
  outline-offset: 2px;
  border-color: rgb(59 130 246);
  box-shadow: 0 0 0 3px rgb(59 130 246 / 0.1);
}

.border-red-300 {
  border-color: rgb(252 165 165) !important;
}

.text-red-600 {
  color: rgb(220 38 38);
}

/* Badge colors */
.bg-purple-100 { background-color: rgb(243 232 255); }
.text-purple-800 { color: rgb(107 33 168); }
.bg-blue-100 { background-color: rgb(219 234 254); }
.text-blue-800 { color: rgb(30 64 175); }
.bg-green-100 { background-color: rgb(220 252 231); }
.text-green-800 { color: rgb(22 101 52); }
.bg-yellow-100 { background-color: rgb(254 249 195); }
.text-yellow-800 { color: rgb(133 77 14); }
.bg-orange-100 { background-color: rgb(254 237 213); }
.text-orange-800 { color: rgb(154 52 18); }
.bg-gray-100 { background-color: rgb(243 244 246); }
.text-gray-800 { color: rgb(31 41 55); }

/* Additional utilities */
.divide-y > * + * { border-top-width: 1px; }
.divide-gray-200 > * + * { border-color: rgb(229 231 235); }
.sr-only { 
  position: absolute;
  width: 1px;
  height: 1px;
  padding: 0;
  margin: -1px;
  overflow: hidden;
  clip: rect(0, 0, 0, 0);
  white-space: nowrap;
  border-width: 0;
}
.whitespace-nowrap { white-space: nowrap; }
.text-indigo-600 { color: rgb(79 70 229); }
.hover\:text-indigo-900:hover { color: rgb(49 46 129); }
.text-red-600 { color: rgb(220 38 38); }
.hover\:text-red-900:hover { color: rgb(127 29 29); }
.disabled\:opacity-50:disabled { opacity: 0.5; }
.disabled\:cursor-not-allowed:disabled { cursor: not-allowed; }
.space-x-1 > * + * { margin-left: 0.25rem; }
.space-x-2 > * + * { margin-left: 0.5rem; }
.space-x-3 > * + * { margin-left: 0.75rem; }
.space-x-4 > * + * { margin-left: 1rem; }
.space-y-4 > * + * { margin-top: 1rem; }
.mt-1 { margin-top: 0.25rem; }
.mr-1 { margin-right: 0.25rem; }
.mr-2 { margin-right: 0.5rem; }
.mb-4 { margin-bottom: 1rem; }
.tracking-wider { letter-spacing: 0.05em; }
.uppercase { text-transform: uppercase; }
.text-xs { font-size: 0.75rem; line-height: 1rem; }
.px-2\.5 { padding-left: 0.625rem; padding-right: 0.625rem; }
.py-0\.5 { padding-top: 0.125rem; padding-bottom: 0.125rem; }
.py-4 { padding-top: 1rem; padding-bottom: 1rem; }
.py-3 { padding-top: 0.75rem; padding-bottom: 0.75rem; }
.p-4 { padding: 1rem; }
.p-6 { padding: 1.5rem; }
.rounded-full { border-radius: 9999px; }
.text-center { text-align: center; }
.text-left { text-align: left; }
.text-right { text-align: right; }
.overflow-hidden { overflow: hidden; }
.max-w-md { max-width: 28rem; }
.border-gray-300 { border-color: rgb(209 213 219); }
.focus\:ring-blue-500:focus { --tw-ring-color: rgb(59 130 246); }
.focus\:border-blue-500:focus { border-color: rgb(59 130 246); }
.focus\:ring-2:focus { box-shadow: 0 0 0 0 2px var(--tw-ring-color); }
.focus\:ring-offset-2:focus { box-shadow: 0 0 0 2px #fff, 0 0 0 4px var(--tw-ring-color); }
.focus\:outline-none:focus { outline: 2px solid transparent; outline-offset: 2px; }
.hover\:bg-blue-700:hover { background-color: rgb(29 78 216); }
.bg-blue-600 { background-color: rgb(37 99 235); }
.bg-gray-500 { background-color: rgb(107 114 128); }
.min-w-full { min-width: 100%; }
.justify-end { justify-content: flex-end; }

/* Checkboxes */
input[type="checkbox"] {
  appearance: none;
  width: 1rem;
  height: 1rem;
  border: 1px solid rgb(209 213 219);
  border-radius: 0.25rem;
  background-color: white;
  cursor: pointer;
  position: relative;
}

input[type="checkbox"]:checked {
  background-color: rgb(37 99 235);
  border-color: rgb(37 99 235);
}

input[type="checkbox"]:checked::after {
  content: '✓';
  position: absolute;
  color: white;
  font-size: 0.75rem;
  top: 50%;
  left: 50%;
  transform: translate(-50%, -50%);
}

input[type="checkbox"]:focus {
  outline: 2px solid transparent;
  outline-offset: 2px;
  box-shadow: 0 0 0 3px rgb(59 130 246 / 0.1);
}

/* Animation */
.animate-spin {
  animation: spin 1s linear infinite;
}

@keyframes spin {
  from { transform: rotate(0deg); }
  to { transform: rotate(360deg); }
}

/* Additional colors */
.bg-yellow-50 { background-color: rgb(254 252 232); }
.border-yellow-200 { border-color: rgb(254 240 138); }
.text-yellow-600 { color: rgb(202 138 4); }
.text-yellow-800 { color: rgb(133 77 14); }
.bg-green-500 { background-color: rgb(34 197 94); }
.text-green-500 { color: rgb(34 197 94); }
.border-blue-300 { border-color: rgb(147 197 253); }
.bg-blue-50 { background-color: rgb(239 246 255); }
.hover\:bg-gray-50:hover { background-color: rgb(249 250 251); }
.border-gray-100 { border-color: rgb(243 244 246); }
.last\:border-b-0:last-child { border-bottom-width: 0; }
.items-start { align-items: flex-start; }
.z-50 { z-index: 50; }
.transition-all { transition-property: all; transition-timing-function: cubic-bezier(0.4, 0, 0.2, 1); transition-duration: 150ms; }
.max-h-60 { max-height: 15rem; }
.overflow-y-auto { overflow-y: auto; }
.flex-col { flex-direction: column; }
.mt-1 { margin-top: 0.25rem; }

/* Desktop styles */
@media (min-width: 1024px) {
  .lg\:flex {
    display: flex !important;
  }
  
  .lg\:hidden {
    display: none !important;
  }
  
  .lg\:fixed {
    position: fixed !important;
  }
  
  .lg\:w-64 {
    width: 16rem !important;
  }
  
  .lg\:pl-64 {
    padding-left: 16rem !important;
  }
  
  .lg\:flex-col {
    flex-direction: column !important;
  }
  
  .lg\:inset-y-0 {
    top: 0 !important;
    bottom: 0 !important;
  }
  
  .lg\:px-8 {
    padding-left: 2rem !important;
    padding-right: 2rem !important;
  }
}

@media (min-width: 640px) {
  .sm\:px-6 {
    padding-left: 1.5rem !important;
    padding-right: 1.5rem !important;
  }
  
  .sm\:p-6 {
    padding: 1.5rem !important;
  }
  
  .sm\:pl-3 {
    padding-left: 0.75rem !important;
  }
  
  .sm\:pt-3 {
    padding-top: 0.75rem !important;
  }
}

<<<<<<< HEAD
/* Input styles from old project - remove outline and border */
input {
  outline: none !important;
  border: none !important;
  margin: 0 !important;
  box-shadow: none !important;
}

/* MUI TextField and Autocomplete - remove outline */
.MuiOutlinedInput-notchedOutline {
  border: none !important;
}

.MuiOutlinedInput-root {
  outline: none !important;
}

.MuiOutlinedInput-root:hover .MuiOutlinedInput-notchedOutline {
  border: none !important;
}

.MuiOutlinedInput-root.Mui-focused .MuiOutlinedInput-notchedOutline {
  border: none !important;
  outline: none !important;
}

/* Force full width on all inputs in edit dialog */
.MuiDialog-paper .MuiTextField-root,
.MuiDialog-paper .MuiAutocomplete-root {
  width: 100% !important;
}

/* Remove left padding from input fields */
.MuiInputBase-input {
  padding-left: 0 !important;
}
=======
/* React Select Tailwind Styles */
.react-select-container .react-select__control {
  min-height: 38px;
  border-color: rgb(209 213 219);
  border-radius: 0.375rem;
}

.react-select-container .react-select__control--is-focused {
  border-color: rgb(59 130 246);
  box-shadow: 0 0 0 3px rgb(59 130 246 / 0.1);
}

.react-select-container .react-select__control--is-disabled {
  background-color: rgb(243 244 246);
  cursor: not-allowed;
}

.react-select-container .react-select__placeholder {
  color: rgb(156 163 175);
}

.react-select-container .react-select__single-value {
  color: rgb(17 24 39);
}

.react-select-container .react-select__input-container {
  color: rgb(17 24 39);
}

.react-select-container .react-select__menu {
  border-color: rgb(229 231 235);
  box-shadow: 0 10px 15px -3px rgb(0 0 0 / 0.1), 0 4px 6px -4px rgb(0 0 0 / 0.1);
}

.react-select-container .react-select__option {
  cursor: pointer;
}

.react-select-container .react-select__option--is-focused {
  background-color: rgb(239 246 255);
}

.react-select-container .react-select__option--is-selected {
  background-color: rgb(37 99 235);
  color: white;
}

.react-select-container .react-select__indicator-separator {
  background-color: rgb(229 231 235);
}

.react-select-container .react-select__dropdown-indicator {
  color: rgb(107 114 128);
}

.react-select-container .react-select__clear-indicator {
  color: rgb(107 114 128);
  cursor: pointer;
}

.react-select-container .react-select__clear-indicator:hover {
  color: rgb(220 38 38);
}

.react-select-container .react-select__loading-indicator {
  color: rgb(37 99 235);
}
>>>>>>> 8a4b9424
<|MERGE_RESOLUTION|>--- conflicted
+++ resolved
@@ -400,44 +400,6 @@
   }
 }
 
-<<<<<<< HEAD
-/* Input styles from old project - remove outline and border */
-input {
-  outline: none !important;
-  border: none !important;
-  margin: 0 !important;
-  box-shadow: none !important;
-}
-
-/* MUI TextField and Autocomplete - remove outline */
-.MuiOutlinedInput-notchedOutline {
-  border: none !important;
-}
-
-.MuiOutlinedInput-root {
-  outline: none !important;
-}
-
-.MuiOutlinedInput-root:hover .MuiOutlinedInput-notchedOutline {
-  border: none !important;
-}
-
-.MuiOutlinedInput-root.Mui-focused .MuiOutlinedInput-notchedOutline {
-  border: none !important;
-  outline: none !important;
-}
-
-/* Force full width on all inputs in edit dialog */
-.MuiDialog-paper .MuiTextField-root,
-.MuiDialog-paper .MuiAutocomplete-root {
-  width: 100% !important;
-}
-
-/* Remove left padding from input fields */
-.MuiInputBase-input {
-  padding-left: 0 !important;
-}
-=======
 /* React Select Tailwind Styles */
 .react-select-container .react-select__control {
   min-height: 38px;
@@ -504,5 +466,4 @@
 
 .react-select-container .react-select__loading-indicator {
   color: rgb(37 99 235);
-}
->>>>>>> 8a4b9424
+}